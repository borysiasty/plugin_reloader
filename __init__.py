# -*- coding: utf-8 -*-
# ***************************************************************************
# __init__.py  -  A Python Plugin Reloader for QGIS
# ---------------------
#     begin                : 2010-01-24
#     copyright            : (C) 2010 by Borys Jurgiel
#     email                : qgis at borysjurgiel dot pl
#     The "Reload" icon copyright by Matt Ball http://www.mattballdesign.com
# ***************************************************************************
# *                                                                         *
# *   This program is free software; you can redistribute it and/or modify  *
# *   it under the terms of the GNU General Public License as published by  *
# *   the Free Software Foundation; either version 2 of the License, or     *
# *   (at your option) any later version.                                   *
# *                                                                         *
# ***************************************************************************

<<<<<<< HEAD
=======
def name():
  return "Plugin reloader"

def version():
  return "Version 0.6.4"

def description():
  return "Reloads a chosen plugin in one click (only useful for Python Plugin Developers)"

def qgisMinimumVersion():
  return "1.5"

def experimental():
  return True

def author():
  return "Borys Jurgiel"

def authorName():
  return author()

def email():
  return "qgis at borysjurgiel dot pl"


>>>>>>> ed45ea64
def classFactory(iface):
  from .reloader_plugin import ReloaderPlugin
  return ReloaderPlugin(iface)<|MERGE_RESOLUTION|>--- conflicted
+++ resolved
@@ -15,34 +15,6 @@
 # *                                                                         *
 # ***************************************************************************
 
-<<<<<<< HEAD
-=======
-def name():
-  return "Plugin reloader"
-
-def version():
-  return "Version 0.6.4"
-
-def description():
-  return "Reloads a chosen plugin in one click (only useful for Python Plugin Developers)"
-
-def qgisMinimumVersion():
-  return "1.5"
-
-def experimental():
-  return True
-
-def author():
-  return "Borys Jurgiel"
-
-def authorName():
-  return author()
-
-def email():
-  return "qgis at borysjurgiel dot pl"
-
-
->>>>>>> ed45ea64
 def classFactory(iface):
   from .reloader_plugin import ReloaderPlugin
   return ReloaderPlugin(iface)